--- conflicted
+++ resolved
@@ -6,10 +6,5 @@
 - hreader-1.0.2
 - hset-2.2.0
 - th-lift-instances-0.1.6
-<<<<<<< HEAD
-- type-fun-0.0.1
-resolver: lts-5.14
-=======
 - type-fun-0.1.0
-resolver: lts-5.13
->>>>>>> 15561ea2
+resolver: lts-5.14