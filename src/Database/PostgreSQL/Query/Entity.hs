--- conflicted
+++ resolved
@@ -1,30 +1,4 @@
 module Database.PostgreSQL.Query.Entity
-<<<<<<< HEAD
-       ( Entity(..)
-       , Ent
-       ) where
-
-import Data.Proxy
-import Data.Typeable ( Typeable )
-import Database.PostgreSQL.Query.Types
-
--- | Auxiliary typeclass for data types which can map to rows of some
--- table. This typeclass is used inside functions like 'pgSelectEntities' to
--- generate queries.
-class Entity a where
-    -- | Id type for this entity
-    data EntityId a :: *
-    -- | Table name of this entity
-    tableName :: Proxy a -> FN
-    -- | Field names without 'id' and 'created'. The order of field names must match
-    -- with order of fields in 'ToRow' and 'FromRow' instances of this type.
-    fieldNames :: Proxy a -> [FN]
-
-deriving instance Typeable EntityId
-
--- | Entity with it's id
-type Ent a = (EntityId a, a)
-=======
   ( module Database.PostgreSQL.Query.Entity.Class
   , module Database.PostgreSQL.Query.Entity.Functions
   , module Database.PostgreSQL.Query.Entity.Internal
@@ -32,5 +6,4 @@
 
 import Database.PostgreSQL.Query.Entity.Class
 import Database.PostgreSQL.Query.Entity.Functions
-import Database.PostgreSQL.Query.Entity.Internal
->>>>>>> 15561ea2
+import Database.PostgreSQL.Query.Entity.Internal