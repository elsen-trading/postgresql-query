module Database.PostgreSQL.Query.Types
       ( -- * Query execution
         MonadPostgresPool(..)
       -- , TransactionSafe
       -- , PgMonadT(..)
       -- , runPgMonadT
       -- , launchPG
       , MonadTransaction(..)
       , MonadPostgres(..)
       , PostgresT(..)
       , runPostgresT
       , runPG
        -- * Auxiliary types
       , InetText(..)
       , FN(..)
       , textFN
       , MarkedRow(..)
       , mrToBuilder
       , ToMarkedRow(..)
       ) where

<<<<<<< HEAD
import Control.Applicative
import Control.Monad
import Control.Monad.Base ( MonadBase(..) )
import Control.Monad.Catch
    ( MonadThrow, MonadMask, MonadCatch )
import Control.Monad.Cont.Class ( MonadCont )
import Control.Monad.Error.Class ( MonadError )
import Control.Monad.Fix ( MonadFix(..) )
import Control.Monad.HReader
import Control.Monad.Logger
import Control.Monad.Reader
    ( MonadReader(..), ReaderT(..) )
import Control.Monad.State.Class ( MonadState )
import Control.Monad.Trans
import Control.Monad.Trans.Cont
import Control.Monad.Trans.Control
import Control.Monad.Trans.Either
import Control.Monad.Trans.Except
import Control.Monad.Trans.Identity
import Control.Monad.Trans.Maybe
import Control.Monad.Writer.Class ( MonadWriter )
import Data.HSet
import Data.Monoid
import Data.Pool
import Data.String
import Data.Text ( Text )
import Data.Typeable
import Database.PostgreSQL.Query.SqlBuilder
    ( ToSqlBuilder(..), SqlBuilder(..) )
import Database.PostgreSQL.Query.TH.SqlExp
    ( sqlExp )
import Database.PostgreSQL.Simple
import Database.PostgreSQL.Simple.FromField
    ( FromField(..), typename, returnError )
import Database.PostgreSQL.Simple.ToField
    ( ToField )
import Database.PostgreSQL.Simple.Types
import GHC.Generics
import Instances.TH.Lift ()
import Language.Haskell.TH.Lift ( deriveLift )
=======
import           Control.Applicative
import           Control.Monad
import           Control.Monad.Base ( MonadBase(..) )
import           Control.Monad.Catch ( MonadThrow, MonadMask, MonadCatch )
import           Control.Monad.Cont.Class ( MonadCont )
import           Control.Monad.Error.Class ( MonadError )
import           Control.Monad.Fix ( MonadFix(..) )
import           Control.Monad.HReader
import           Control.Monad.Logger
import           Control.Monad.Reader ( MonadReader(..), ReaderT(..) )
import           Control.Monad.State.Class ( MonadState )
import           Control.Monad.Trans
import           Control.Monad.Trans.Cont
import           Control.Monad.Trans.Control
import           Control.Monad.Trans.Either
import           Control.Monad.Trans.Except
import           Control.Monad.Trans.Identity
import           Control.Monad.Trans.Maybe
import           Control.Monad.Writer.Class ( MonadWriter )
import           Data.HSet
import           Data.Pool
import           Data.String
import           Data.Text ( Text )
import           Data.Typeable
import           Database.PostgreSQL.Query.SqlBuilder
import           Database.PostgreSQL.Query.TH.SqlExp
import           Database.PostgreSQL.Simple
import           Database.PostgreSQL.Simple.FromField
    ( FromField(..), typename, returnError )
import           Database.PostgreSQL.Simple.ToField
import           GHC.Generics
import           Instances.TH.Lift ()
import           Language.Haskell.TH.Lift ( deriveLift )
import           TypeFun.Data.Peano
>>>>>>> 15561ea2

import qualified Data.List as L
import qualified Control.Monad.Trans.State.Lazy as STL
import qualified Control.Monad.Trans.State.Strict as STS
import qualified Control.Monad.Trans.Writer.Lazy as WL
import qualified Control.Monad.Trans.Writer.Strict as WS
import qualified Data.Text as T
import qualified Data.Text.Encoding as T

{- $setup
>>> import Database.PostgreSQL.Query.SqlBuilder
>>> import Data.Text ( Text )
>>> c <- connect defaultConnectInfo
-}


-- | type to put and get from db 'inet' and 'cidr' typed postgresql
-- fields. This should be in postgresql-simple in fact.
newtype InetText = InetText
    { unInetText :: T.Text
    } deriving ( IsString, Eq, Ord, Read, Show
               , Typeable, Monoid, ToField )


instance FromField InetText where
    fromField fld Nothing = returnError ConversionFailed
                            fld "can not convert Null to InetText"
    fromField fld (Just bs) = do
        n <- typename fld
        case n of
            "inet" -> result
            "cidr" -> result
            _ -> returnError
                 ConversionFailed fld
                 "could not convert to InetText"
      where
        result = return $ InetText
                 $ T.decodeUtf8 bs



{- | Dot-separated field name. Each element in nested list will be
properly quoted and separated by dot. It also have instance of
'ToSqlBuilder' and 'IsString` so you can:

>>> let a = "hello" :: FN
>>> a
FN ["hello"]

>>> let b = "user.name" :: FN
>>> b
FN ["user","name"]

>>> let n = "u.name" :: FN
>>> runSqlBuilder c $ toSqlBuilder n
"\"u\".\"name\""

>>> ("user" <> "name") :: FN
FN ["user","name"]

>>> let a = "name" :: FN
>>> let b = "email" :: FN
>>> runSqlBuilder c [sqlExp|^{"u" <> a} = 'name', ^{"e" <> b} = 'email'|]
"\"u\".\"name\" = 'name', \"e\".\"email\" = 'email'"

-}

newtype FN = FN [Text]
    deriving (Ord, Eq, Show, Monoid, Typeable, Generic)

$(deriveLift ''FN)

instance ToSqlBuilder FN where
    toSqlBuilder (FN tt) =
        mconcat
        $ L.intersperse "."
        $ map (toSqlBuilder . Identifier) tt

instance IsString FN where
    fromString s =
        FN
        $ map T.pack
        $ filter (/= ".")
        $ L.groupBy f s
      where
        f a b = not $ a == '.' || b == '.'

{- | Single field to 'FN'

>>> textFN "hello"
FN ["hello"]

>>> textFN "user.name"
FN ["user.name"]

Note that it does not split string to parts by point like instance of
`IsString` does

-}

textFN :: Text -> FN
textFN = FN . (:[])

{- | Marked row is list of pairs of field name and some sql
expression. Used to generate queries like:

@
name = 'name' AND size = 10 AND length = 20
@

or

@
UPDATE tbl SET name = 'name', size = 10, lenght = 20
@

-}

newtype MarkedRow = MR
    { unMR :: [(FN, SqlBuilder)]
    } deriving (Monoid, Typeable, Generic)

class ToMarkedRow a where
    -- | generate list of pairs (field name, field value)
    toMarkedRow :: a -> MarkedRow

instance ToMarkedRow MarkedRow where
    toMarkedRow = id

{- | Turns marked row to query intercalating it with other builder

>>> runSqlBuilder c $ mrToBuilder "AND" $ MR [("name", mkValue "petr"), ("email", mkValue "foo@bar.com")]
" \"name\" = 'petr' AND \"email\" = 'foo@bar.com' "

-}

mrToBuilder :: SqlBuilder        -- ^ Builder to intercalate with
            -> MarkedRow
            -> SqlBuilder
mrToBuilder b (MR l) = mconcat
                       $ L.intersperse b
                       $ map tobld l
  where
    tobld (f, val) = [sqlExp| ^{f} = ^{val} |]


-- | Instances of this typeclass can acquire connection and pass it to
-- computation. It can be reader of pool of connections or just reader of
-- connection

class (MonadBase IO m) => MonadPostgresPool m where
    withPGConnection :: (Connection -> m a) -> m a

instance (MonadPostgresPool m) => MonadPostgresPool (EitherT e m) where
    withPGConnection action = do
        EitherT $ withPGConnection $ \con -> do
            runEitherT $ action con
    {-# INLINABLE withPGConnection #-}

instance (MonadPostgresPool m) => MonadPostgresPool (ExceptT e m) where
    withPGConnection action = do
        ExceptT $ withPGConnection $ \con -> do
            runExceptT $ action con
    {-# INLINABLE withPGConnection #-}

instance (MonadPostgresPool m) => MonadPostgresPool (IdentityT m) where
    withPGConnection action = do
        IdentityT $ withPGConnection $ \con -> do
            runIdentityT $ action con
    {-# INLINABLE withPGConnection #-}

instance (MonadPostgresPool m) => MonadPostgresPool (MaybeT m) where
    withPGConnection action = do
        MaybeT $ withPGConnection $ \con -> do
            runMaybeT $ action con
    {-# INLINABLE withPGConnection #-}

instance (MonadPostgresPool m) => MonadPostgresPool (ReaderT r m) where
    withPGConnection action = do
        ReaderT $ \r -> withPGConnection $ \con ->
            runReaderT (action con) r
    {-# INLINABLE withPGConnection #-}

instance (MonadPostgresPool m) => MonadPostgresPool (STL.StateT s m) where
    withPGConnection action = do
        STL.StateT $ \s -> withPGConnection $ \con ->
            STL.runStateT (action con) s
    {-# INLINABLE withPGConnection #-}

instance (MonadPostgresPool m) => MonadPostgresPool (STS.StateT s m) where
    withPGConnection action = do
        STS.StateT $ \s -> withPGConnection $ \con ->
            STS.runStateT (action con) s
    {-# INLINABLE withPGConnection #-}

instance (MonadPostgresPool m) => MonadPostgresPool (ContT r m) where
    withPGConnection action = do
        ContT $ \r -> withPGConnection $ \con ->
            runContT (action con) r
    {-# INLINABLE withPGConnection #-}

instance (MonadPostgresPool m, Monoid w) => MonadPostgresPool (WL.WriterT w m) where
    withPGConnection action = do
        WL.WriterT $ withPGConnection $ \con ->
            WL.runWriterT (action con)
    {-# INLINABLE withPGConnection #-}

instance (MonadPostgresPool m, Monoid w) => MonadPostgresPool (WS.WriterT w m) where
    withPGConnection action = do
        WS.WriterT $ withPGConnection $ \con ->
            WS.runWriterT (action con)
    {-# INLINABLE withPGConnection #-}

instance (MonadBase IO m, MonadBaseControl IO m, HGettable els (Pool Connection))
         => MonadPostgresPool (HReaderT els m) where
    withPGConnection action = do
        pool <- hask
        withResource pool action

-- | Reader of connection. If you have a
-- connection you can run queries in this monad using 'runPgMonadT'. Or you can
-- use this transformer to run sequence of queries using same connection with
-- 'launchPG'.
newtype PostgresT (level :: N) m a = PostgresT
    { unPostgresT :: ReaderT Connection m a
    } deriving ( Functor, Applicative, Monad , MonadWriter w
               , MonadState s, MonadError e, MonadTrans
               , Alternative, MonadFix, MonadPlus, MonadIO
               , MonadCont, MonadThrow, MonadCatch, MonadMask
               , MonadBase b, MonadLogger )

class (MonadBase IO m) => MonadPostgres m where
  type TransactionLevel m :: N
  askConnection :: m Connection

instance (MonadBase IO m) => MonadPostgres (PostgresT level m) where
  type TransactionLevel (PostgresT level m) = level
  askConnection = PostgresT ask

instance (MonadPostgres m) => MonadPostgres (ReaderT r m) where
  type TransactionLevel (ReaderT r m) = TransactionLevel m
  askConnection = lift askConnection

class ( MonadPostgres m, MonadPostgres n
      , ('S (TransactionLevel m)) ~ TransactionLevel n
      ) => MonadTransaction n m | n -> m, m -> n where
  liftLevel :: n a -> m a

instance ( MonadBase IO m
         ) => MonadTransaction (PostgresT ('S level) m) (PostgresT level m) where
  liftLevel (PostgresT a) = PostgresT a

instance ( MonadTransaction n m
         ) => MonadTransaction (ReaderT r n) (ReaderT r m) where
  liftLevel (ReaderT na) = ReaderT $ liftLevel . na

-- #if MIN_VERSION_monad_control(1,0,0)
-- instance (MonadBaseControl b m) => MonadBaseControl b (PgMonadT m) where
--     type StM (PgMonadT m) a = StM (ReaderT Connection m) a
--     liftBaseWith action = PgMonadT $ do
--         liftBaseWith $ \runInBase -> action (runInBase . unPgMonadT)
--     restoreM st = PgMonadT $ restoreM st
--     {-# INLINABLE liftBaseWith #-}
--     {-# INLINABLE restoreM #-}

-- instance MonadTransControl PgMonadT where
--     type StT PgMonadT a = StT (ReaderT Connection) a
--     liftWith action = PgMonadT $ do
--         liftWith $ \runTrans -> action (runTrans . unPgMonadT)
--     restoreT st = PgMonadT $ restoreT st
--     {-# INLINABLE liftWith #-}
--     {-# INLINABLE restoreT #-}
-- #else
-- instance (MonadBaseControl b m) => MonadBaseControl b (PgMonadT m) where
--     newtype StM (PgMonadT m) a
--         = PgMTM (StM (ReaderT Connection m) a)
--     liftBaseWith action = PgMonadT $ do
--         liftBaseWith $ \runInBase -> do
--             action ((PgMTM `liftM`) . runInBase . unPgMonadT)
--     restoreM (PgMTM st) = PgMonadT $ restoreM st
--     {-# INLINABLE liftBaseWith #-}
--     {-# INLINABLE restoreM #-}

-- instance MonadTransControl PgMonadT where
--     newtype StT PgMonadT a
--         = PgMTT
--           { unPgMTT :: StT (ReaderT Connection) a
--           }
--     liftWith action = PgMonadT $ do
--         liftWith $ \runTrans -> do -- ReaderT Connection n a -> n (StT (ReaderT Connection n) a)
--             action ((PgMTT `liftM`) . runTrans . unPgMonadT)
--     restoreT st = PgMonadT $ restoreT $ unPgMTT `liftM` st
--     {-# INLINABLE liftWith #-}
--     {-# INLINABLE restoreT #-}
-- #endif

-- instance (MonadReader r m) => MonadReader r (PgMonadT m) where
--     ask = lift ask
--     local md ac = do
--         con <- PgMonadT ask
--         lift $ do
--             local md $ runPgMonadT con ac
--     reader = lift . reader
--     {-# INLINABLE ask #-}
--     {-# INLINABLE local #-}
--     {-# INLINABLE reader #-}

-- instance (MonadHReader m) => MonadHReader (PgMonadT m) where
--   type MHRElements (PgMonadT m) = MHRElements m
--   askHSet = PgMonadT askHSet
--   {-# INLINEABLE askHSet #-}

-- instance (MonadBase IO m) => HasPostgres (PgMonadT m) where
--     withPGConnection action = do
--         con <- PgMonadT ask
--         action con
--     {-# INLINABLE withPGConnection #-}

-- instance TransactionSafe (PgMonadT m)


runPostgresT :: Connection -> PostgresT 'Z m a -> m a
runPostgresT con (PostgresT action) = runReaderT action con

{- | If your monad have instance of 'MonadPostgresPool' you maybe dont need this
function, unless your instance use 'withPGPool' which acquires connection
from pool for each query. If you want to run sequence of queries using same
connection you need this function

-}

runPG
  :: (MonadPostgresPool m)
  => PostgresT 'Z m a
  -> m a
runPG act = withPGConnection $ \con -> do
    runPostgresT con act<|MERGE_RESOLUTION|>--- conflicted
+++ resolved
@@ -19,7 +19,6 @@
        , ToMarkedRow(..)
        ) where
 
-<<<<<<< HEAD
 import Control.Applicative
 import Control.Monad
 import Control.Monad.Base ( MonadBase(..) )
@@ -60,42 +59,6 @@
 import GHC.Generics
 import Instances.TH.Lift ()
 import Language.Haskell.TH.Lift ( deriveLift )
-=======
-import           Control.Applicative
-import           Control.Monad
-import           Control.Monad.Base ( MonadBase(..) )
-import           Control.Monad.Catch ( MonadThrow, MonadMask, MonadCatch )
-import           Control.Monad.Cont.Class ( MonadCont )
-import           Control.Monad.Error.Class ( MonadError )
-import           Control.Monad.Fix ( MonadFix(..) )
-import           Control.Monad.HReader
-import           Control.Monad.Logger
-import           Control.Monad.Reader ( MonadReader(..), ReaderT(..) )
-import           Control.Monad.State.Class ( MonadState )
-import           Control.Monad.Trans
-import           Control.Monad.Trans.Cont
-import           Control.Monad.Trans.Control
-import           Control.Monad.Trans.Either
-import           Control.Monad.Trans.Except
-import           Control.Monad.Trans.Identity
-import           Control.Monad.Trans.Maybe
-import           Control.Monad.Writer.Class ( MonadWriter )
-import           Data.HSet
-import           Data.Pool
-import           Data.String
-import           Data.Text ( Text )
-import           Data.Typeable
-import           Database.PostgreSQL.Query.SqlBuilder
-import           Database.PostgreSQL.Query.TH.SqlExp
-import           Database.PostgreSQL.Simple
-import           Database.PostgreSQL.Simple.FromField
-    ( FromField(..), typename, returnError )
-import           Database.PostgreSQL.Simple.ToField
-import           GHC.Generics
-import           Instances.TH.Lift ()
-import           Language.Haskell.TH.Lift ( deriveLift )
-import           TypeFun.Data.Peano
->>>>>>> 15561ea2
 
 import qualified Data.List as L
 import qualified Control.Monad.Trans.State.Lazy as STL
